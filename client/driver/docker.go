--- conflicted
+++ resolved
@@ -179,53 +179,6 @@
 
 // DockerDriverConfig defines the user specified config block in a jobspec
 type DockerDriverConfig struct {
-<<<<<<< HEAD
-	ImageName        string              `mapstructure:"image"`              // Container's Image Name
-	LoadImage        string              `mapstructure:"load"`               // LoadImage is a path to an image archive file
-	Command          string              `mapstructure:"command"`            // The Command to run when the container starts up
-	Args             []string            `mapstructure:"args"`               // The arguments to the Command
-	Entrypoint       []string            `mapstructure:"entrypoint"`         // Override the containers entrypoint
-	IpcMode          string              `mapstructure:"ipc_mode"`           // The IPC mode of the container - host and none
-	NetworkMode      string              `mapstructure:"network_mode"`       // The network mode of the container - host, nat and none
-	NetworkAliases   []string            `mapstructure:"network_aliases"`    // The network-scoped alias for the container
-	IPv4Address      string              `mapstructure:"ipv4_address"`       // The container ipv4 address
-	IPv6Address      string              `mapstructure:"ipv6_address"`       // the container ipv6 address
-	PidMode          string              `mapstructure:"pid_mode"`           // The PID mode of the container - host and none
-	UTSMode          string              `mapstructure:"uts_mode"`           // The UTS mode of the container - host and none
-	UsernsMode       string              `mapstructure:"userns_mode"`        // The User namespace mode of the container - host and none
-	PortMapRaw       []map[string]string `mapstructure:"port_map"`           //
-	PortMap          map[string]int      `mapstructure:"-"`                  // A map of host port labels and the ports exposed on the container
-	Privileged       bool                `mapstructure:"privileged"`         // Flag to run the container in privileged mode
-	SysctlRaw        []map[string]string `mapstructure:"sysctl"`             //
-	Sysctl           map[string]string   `mapstructure:"-"`                  // The sysctl custom configurations
-	UlimitRaw        []map[string]string `mapstructure:"ulimit"`             //
-	Ulimit           []docker.ULimit     `mapstructure:"-"`                  // The ulimit custom configurations
-	DNSServers       []string            `mapstructure:"dns_servers"`        // DNS Server for containers
-	DNSSearchDomains []string            `mapstructure:"dns_search_domains"` // DNS Search domains for containers
-	DNSOptions       []string            `mapstructure:"dns_options"`        // DNS Options
-	ExtraHosts       []string            `mapstructure:"extra_hosts"`        // Add host to /etc/hosts (host:IP)
-	Hostname         string              `mapstructure:"hostname"`           // Hostname for containers
-	LabelsRaw        []map[string]string `mapstructure:"labels"`             //
-	Labels           map[string]string   `mapstructure:"-"`                  // Labels to set when the container starts up
-	Auth             []DockerDriverAuth  `mapstructure:"auth"`               // Authentication credentials for a private Docker registry
-	AuthSoftFail     bool                `mapstructure:"auth_soft_fail"`     // Soft-fail if auth creds are provided but fail
-	TTY              bool                `mapstructure:"tty"`                // Allocate a Pseudo-TTY
-	Interactive      bool                `mapstructure:"interactive"`        // Keep STDIN open even if not attached
-	ShmSize          int64               `mapstructure:"shm_size"`           // Size of /dev/shm of the container in bytes
-	WorkDir          string              `mapstructure:"work_dir"`           // Working directory inside the container
-	Logging          []DockerLoggingOpts `mapstructure:"logging"`            // Logging options for syslog server
-	Volumes          []string            `mapstructure:"volumes"`            // Host-Volumes to mount in, syntax: /path/to/host/directory:/destination/path/in/container
-	Mounts           []DockerMount       `mapstructure:"mounts"`             // Docker volumes to mount
-	VolumeDriver     string              `mapstructure:"volume_driver"`      // Docker volume driver used for the container's volumes
-	ForcePull        bool                `mapstructure:"force_pull"`         // Always force pull before running image, useful if your tags are mutable
-	MacAddress       string              `mapstructure:"mac_address"`        // Pin mac address to container
-	SecurityOpt      []string            `mapstructure:"security_opt"`       // Flags to pass directly to security-opt
-	Devices          []DockerDevice      `mapstructure:"devices"`            // To allow mounting USB or other serial control devices
-	CapAdd           []string            `mapstructure:"cap_add"`            // Flags to pass directly to cap-add
-	CapDrop          []string            `mapstructure:"cap_drop"`           // Flags to pass directly to cap-drop
-	ReadonlyRootfs   bool                `mapstructure:"readonly_rootfs"`    // Mount the container’s root filesystem as read only
-	CPUHardLimit     bool                `mapstructure:"cpu_hard_limit"`     // Enforce CPU hard limit.
-=======
 	ImageName            string              `mapstructure:"image"`                  // Container's Image Name
 	LoadImage            string              `mapstructure:"load"`                   // LoadImage is a path to an image archive file
 	Command              string              `mapstructure:"command"`                // The Command to run when the container starts up
@@ -271,7 +224,7 @@
 	CapDrop              []string            `mapstructure:"cap_drop"`               // Flags to pass directly to cap-drop
 	ReadonlyRootfs       bool                `mapstructure:"readonly_rootfs"`        // Mount the container’s root filesystem as read only
 	AdvertiseIPv6Address bool                `mapstructure:"advertise_ipv6_address"` // Flag to use the GlobalIPv6Address from the container as the detected IP
->>>>>>> 5fad2288
+	CPUHardLimit         bool                `mapstructure:"cpu_hard_limit"`         // Enforce CPU hard limit.
 }
 
 func sliceMergeUlimit(ulimitsRaw map[string]string) ([]docker.ULimit, error) {
@@ -729,11 +682,10 @@
 			"readonly_rootfs": {
 				Type: fields.TypeBool,
 			},
-<<<<<<< HEAD
+			"advertise_ipv6_address": {
+				Type: fields.TypeBool,
+			},
 			"cpu_hard_limit": {
-=======
-			"advertise_ipv6_address": {
->>>>>>> 5fad2288
 				Type: fields.TypeBool,
 			},
 		},
